--- conflicted
+++ resolved
@@ -27,15 +27,6 @@
     # Retrieve data from the CGNS file.
     # We need to do actual copies, otherwise data will be overwritten if we read another
     # CGNS file.
-<<<<<<< HEAD
-    coor = np.array(cgnsAPI.cgnsapi.coor,order='F')
-    triaConn = np.array(cgnsAPI.cgnsapi.triaconn,order='F')
-    quadsConn = np.array(cgnsAPI.cgnsapi.quadsconn,order='F')
-    barsConn = np.array(cgnsAPI.cgnsapi.barsconn,order='F')
-    surfTriaPtr = np.array(cgnsAPI.cgnsapi.surftriaptr,order='F')
-    surfQuadsPtr = np.array(cgnsAPI.cgnsapi.surfquadsptr,order='F')
-    curveBarsPtr = np.array(cgnsAPI.cgnsapi.curvebarsptr,order='F')
-=======
     # We subtract one to make it consistent with the Python 0-based indices
     # We cannot subtract 1 from triaConn and quadsConn because the ADT will have pointers
     # to these values in the Fortran level, so we have to keep these variables fixed, otherwise
@@ -48,7 +39,6 @@
     surfTriaPtr = np.array(cgnsAPI.cgnsapi.surftriaptr) - 1
     surfQuadsPtr = np.array(cgnsAPI.cgnsapi.surfquadsptr) - 1
     curveBarsPtr = np.array(cgnsAPI.cgnsapi.curvebarsptr) - 1
->>>>>>> 76f1b458
     surfNames = cgnsAPI.cgnsapi.surfnames.copy()
     curveNames = cgnsAPI.cgnsapi.curvenames.copy()
 
@@ -94,7 +84,7 @@
         iBarsEnd = curveBarsPtr[iCurve+1]
 
         # Slice barsConn to get current curve elements
-        slicedConn = barsConn[:,iBarsStart:iBarsEnd]
+        slicedConn = barsConn[iBarsStart:iBarsEnd, :]
 
         # Initialize curve dictionary
         currCurve = {'barsConn':slicedConn}
@@ -179,17 +169,6 @@
     # Compute set of nodal normals by taking the average normal of all
     # elements surrounding the node. This allows the meshing algorithms,
     # for instance, to march in an average direction near kinks.
-<<<<<<< HEAD
-    TSurfGeometry.nodal_normals = adtAPI.adtapi.adtcomputenodalnormals(TSurfGeometry.coor,
-                                                                       TSurfGeometry.triaConn,
-                                                                       TSurfGeometry.quadsConn)
-
-    # Create new tree (the tree itself is stored in Fortran level)
-    adtAPI.adtapi.adtbuildsurfaceadt(TSurfGeometry.coor,
-                                     TSurfGeometry.triaConn, TSurfGeometry.quadsConn,
-                                     BBox, useBBox,
-=======
-    # The +1 are due to the Fortan indexing
     nodal_normals = adtAPI.adtapi.adtcomputenodalnormals(TSurfGeometry.coor.T,
                                                          TSurfGeometry.triaConnF.T,
                                                          TSurfGeometry.quadsConnF.T)
@@ -200,7 +179,6 @@
                                      TSurfGeometry.triaConnF.T,
                                      TSurfGeometry.quadsConnF.T,
                                      BBox.T, useBBox,
->>>>>>> 76f1b458
                                      TSurfGeometry.comm.py2f(),
                                      TSurfGeometry.name)
 
@@ -605,35 +583,25 @@
     '''
 
     # Check if we have 3D data
-<<<<<<< HEAD
-    if coor.shape[0] != 3:
-        raise ValueError('coor should be of shape [3,numNodes]')
-=======
     if coor.shape[1] != 3:
         raise ValueError('coor should be of shape [numNodes,3]')
->>>>>>> 76f1b458
 
     # Determine the number of nodes
-    numNodes = coor.shape[1]
+    numNodes = coor.shape[0]
 
     # Create bar element connectivity
-    barsConn = np.zeros((2,numNodes-1))
-    barsConn[0,:] = range(numNodes-1)
-    barsConn[1,:] = barsConn[0,:] + 1
+    barsConn = np.zeros((numNodes-1, 2))
+    barsConn[:, 0] = range(numNodes-1)
+    barsConn[:, 1] = barsConn[:, 0] + 1
 
     # Add an extra element if the curve is periodic
     if periodic:
-<<<<<<< HEAD
-        newBar = np.array([[barsConn[-1,-1],1]]).T
-        np.hstack([barsConn, newBar])
-=======
         newBar = np.array([[barsConn[-1,-1],0]])
         np.vstack([barsConn, newBar])
->>>>>>> 76f1b458
 
     # Create curve object
     curve = tsurf_component.TSurfCurve(coor, barsConn, curveName, mergeTol)
-    
+
     # Return curve object
     return curve
 
@@ -772,7 +740,7 @@
     barsConn = curve.barsConn
 
     # Get the number of elements
-    nElem = barsConn.shape[1]
+    nElem = barsConn.shape[0]
 
     isPeriodic = False
 
@@ -790,22 +758,14 @@
         # as the change in tangential direction) is beyond a given threshold.
 
         # Get the tangent direction of the first bar element
-<<<<<<< HEAD
-        prevTan = coor[:,barsConn[1,0]-1] - coor[:,barsConn[0,0]-1]
-=======
         prevTan = coor[barsConn[0, 1], :] - coor[barsConn[0, 0], :]
->>>>>>> 76f1b458
         prevTan = prevTan/np.linalg.norm(prevTan)
 
         # Loop over the remaining bars to find sharp kinks
         for elemID in range(1,nElem):
 
             # Compute tangent direction of the current element
-<<<<<<< HEAD
-            currTan = coor[:,barsConn[1,elemID]-1] - coor[:,barsConn[0,elemID]-1]
-=======
             currTan = coor[barsConn[elemID, 1], :] - coor[barsConn[elemID, 0], :]
->>>>>>> 76f1b458
             currTan = currTan/np.linalg.norm(currTan)
 
             # Compute change in direction between consecutive tangents
@@ -822,22 +782,14 @@
             prevTan = currTan.copy()
 
     # If the curve is periodic, we need to check for breaks between the first and last elements.
-    if barsConn[0,0] == barsConn[1,-1]:
+    if barsConn[0,0] == barsConn[-1, 1]:
 
         # Compute tangent direction of the current element
-<<<<<<< HEAD
-        prevTan = coor[:,barsConn[1,-1]-1] - coor[:,barsConn[0,-1]-1]
-        prevTan = prevTan/np.linalg.norm(prevTan)
-
-        # Get the tangent direction of the first bar element
-        currTan = coor[:,barsConn[1,0]-1] - coor[:,barsConn[0,0]-1]
-=======
         prevTan = coor[barsConn[-1, 1], :] - coor[barsConn[-1, 0], :]
         prevTan = prevTan/np.linalg.norm(prevTan)
 
         # Get the tangent direction of the first bar element
         currTan = coor[barsConn[0, 1], :] - coor[barsConn[0, 0], :]
->>>>>>> 76f1b458
         currTan = currTan/np.linalg.norm(currTan)
 
         # Compute change in direction between consecutive tangents
@@ -859,13 +811,9 @@
                 breakList.append(node)
         else:
             for guideCurve in optionsDict['splittingCurves']:
-                split_index = closest_node(guideCurve, coor.T)
-
-<<<<<<< HEAD
-                elemID = np.where(barsConn[0, :] == split_index+1)[0]
-=======
+                split_index = closest_node(guideCurve, coor)
+
                 elemID = np.where(barsConn[:, 0] == split_index)[0]
->>>>>>> 76f1b458
 
                 # Store the current element as a break position
                 breakList.append(elemID[0])
@@ -928,7 +876,7 @@
         splitCoor = coor.copy()
 
         # Slice the original connectivity matrix
-        splitBarsConn = barsConn[:,breakList[splitID]:breakList[splitID+1]]
+        splitBarsConn = barsConn[breakList[splitID]:breakList[splitID+1], :]
 
         # Generate a name for this new curve
         splitCurveName = curveName + '_' + '%02d'%(splitID+1)
@@ -953,13 +901,8 @@
         splitCoor = coor.copy()
 
         # We need to wrap around connectivities
-<<<<<<< HEAD
-        splitBarsConn = np.hstack([barsConn[:,breakList[-1]:],
-                                   barsConn[:,:breakList[0]]])
-=======
         splitBarsConn = np.vstack([barsConn[breakList[-1]:, :],
                                    barsConn[:breakList[0], :]])
->>>>>>> 76f1b458
 
         # Generate a name for this new curve
         splitCurveName = curveName + '_' + '%02d'%0
@@ -981,7 +924,7 @@
         splitCoor = coor.copy()
 
         # We need to wrap around connectivities
-        splitBarsConn = barsConn[:,:breakList[0]]
+        splitBarsConn = barsConn[:breakList[0], :]
 
         # Generate a name for this new curve
         splitCurveName = curveName + '_' + '%02d'%0
@@ -993,7 +936,7 @@
         splitcurvesDict[splitCurveName] = splitCurve
 
         # Store split information in the parent curve
-        curve.extra_data['splitCurves'][splitCurveName] = [0,breakList[0]]
+        curve.extra_data['splitCurves'][splitCurveName] = [0, breakList[0]]
 
         # CURVE 1 : after the first break point
 
@@ -1001,7 +944,7 @@
         splitCoor = coor.copy()
 
         # We need to wrap around connectivities
-        splitBarsConn = barsConn[:,breakList[-1]:]
+        splitBarsConn = barsConn[breakList[-1]:, :]
 
         # Generate a name for this new curve
         splitCurveName = curveName + '_' + '%02d'%(nInnercurves+1)
@@ -1013,7 +956,7 @@
         splitcurvesDict[splitCurveName] = splitCurve
 
         # Store split information in the parent curve
-        curve.extra_data['splitCurves'][splitCurveName] = [breakList[-1],barsConn.shape[1]]
+        curve.extra_data['splitCurves'][splitCurveName] = [breakList[-1], barsConn.shape[0]]
 
     # Return the dictionary of new curves and the list of breaking elements
     return splitcurvesDict
@@ -1076,14 +1019,6 @@
     '''
 
     # Call Fortran code to find intersections
-<<<<<<< HEAD
-    intersectionAPI.intersectionapi.computeintersection(TSurfGeometryA.coor,
-                                                        TSurfGeometryA.triaConn,
-                                                        TSurfGeometryA.quadsConn,
-                                                        TSurfGeometryB.coor,
-                                                        TSurfGeometryB.triaConn,
-                                                        TSurfGeometryB.quadsConn,
-=======
 
     intersectionAPI.intersectionapi.computeintersection(TSurfGeometryA.coor.T,
                                                         TSurfGeometryA.triaConnF.T,
@@ -1091,20 +1026,13 @@
                                                         TSurfGeometryB.coor.T,
                                                         TSurfGeometryB.triaConnF.T,
                                                         TSurfGeometryB.quadsConnF.T,
->>>>>>> 76f1b458
                                                         distTol,
                                                         comm.py2f())
 
     # Retrieve results from Fortran
-<<<<<<< HEAD
-    coor = np.array(intersectionAPI.intersectionapi.coor)
-    barsConn = np.array(intersectionAPI.intersectionapi.barsconn)
-    parentTria = np.array(intersectionAPI.intersectionapi.parenttria)
-=======
     coor = np.array(intersectionAPI.intersectionapi.coor).T
     barsConn = np.array(intersectionAPI.intersectionapi.barsconn).T - 1
     parentTria = np.array(intersectionAPI.intersectionapi.parenttria).T - 1
->>>>>>> 76f1b458
 
     # Release memory used by Fortran so we can run another intersection in the future
     intersectionAPI.intersectionapi.releasememory()
@@ -1116,7 +1044,7 @@
 
         # Sort FE data. After this step, barsConn may become a list if we
         # have two disconnect intersection curves.
-        barsConn, newMap = FEsort(barsConn.T.tolist())
+        barsConn, newMap = FEsort(barsConn.tolist())
 
         # Now barsConn is a list of curves. Each element of the list brings
         # FE data for a continuous curve. If the intersection generates
@@ -1141,11 +1069,7 @@
             curveName = 'int_'+name1+'_'+name2+'_%03d'%intCounter
 
             # Slice the parent triangles array using the sorted mapping
-<<<<<<< HEAD
-            currParents = parentTria[:,currMap]
-=======
             currParents = parentTria[currMap,:]
->>>>>>> 76f1b458
 
             # Create new curve object
             newCurve = tsurf_component.TSurfCurve(coor, currConn, curveName)
@@ -1191,19 +1115,6 @@
     '''
 
     # Call Fortran code to find derivatives
-<<<<<<< HEAD
-    coorIntd = intersectionAPI.intersectionapi.computeintersection_d(np.array(TSurfGeometryA.coor,order='F'),
-                                                                     np.array(coorAd,order='F'),
-                                                                     np.array(TSurfGeometryA.triaConn,order='F'),
-                                                                     np.array(TSurfGeometryA.quadsConn,order='F'),
-                                                                     np.array(TSurfGeometryB.coor,order='F'),
-                                                                     np.array(coorBd,order='F'),
-                                                                     np.array(TSurfGeometryB.triaConn,order='F'),
-                                                                     np.array(TSurfGeometryB.quadsConn,order='F'),
-                                                                     np.array(intCurve.coor,order='F'),
-                                                                     np.array(intCurve.barsConn,order='F'),
-                                                                     np.array(intCurve.extra_data['parentTria'],order='F'),
-=======
     # The transposes are because Fortran stores data by rows while Python stores by columns.
     # The +1 are due to the Fortran indexing, that starts at 1
     coorIntd = intersectionAPI.intersectionapi.computeintersection_d(TSurfGeometryA.coor.T,
@@ -1217,11 +1128,10 @@
                                                                      intCurve.coor.T,
                                                                      intCurve.barsConn.T + 1,
                                                                      intCurve.extra_data['parentTria'].T + 1,
->>>>>>> 76f1b458
                                                                      distTol)
 
     # Return derivatives
-    return coorIntd
+    return coorIntd.T
 
 #=================================================================
 
@@ -1254,18 +1164,6 @@
     '''
 
     # Call Fortran code to find derivatives
-<<<<<<< HEAD
-    coorAb, coorBb = intersectionAPI.intersectionapi.computeintersection_b(np.array(TSurfGeometryA.coor,order='F'),
-                                                                           np.array(TSurfGeometryA.triaConn,order='F'),
-                                                                           np.array(TSurfGeometryA.quadsConn,order='F'),
-                                                                           np.array(TSurfGeometryB.coor,order='F'),
-                                                                           np.array(TSurfGeometryB.triaConn,order='F'),
-                                                                           np.array(TSurfGeometryB.quadsConn,order='F'),
-                                                                           np.array(intCurve.coor,order='F'),
-                                                                           np.array(coorIntb,order='F'),
-                                                                           np.array(intCurve.barsConn,order='F'),
-                                                                           np.array(intCurve.extra_data['parentTria'],order='F'),
-=======
     # The transposes are because Fortran stores data by rows while Python stores by columns.
     # The +1 are due to the Fortran indexing, that starts at 1
     coorAb, coorBb = intersectionAPI.intersectionapi.computeintersection_b(TSurfGeometryA.coor.T,
@@ -1278,11 +1176,10 @@
                                                                            coorIntb.T,
                                                                            intCurve.barsConn.T + 1,
                                                                            intCurve.extra_data['parentTria'].T + 1,
->>>>>>> 76f1b458
                                                                            distTol)
 
     # Return derivatives
-    return coorAb, coorBb
+    return coorAb.T, coorBb.T
 #=================================================================
 
 #===================================
@@ -1566,17 +1463,10 @@
     '''
 
     # Get total number of points and elements
-<<<<<<< HEAD
-    nPoints = coor.shape[1]
-    nTria = triaConn.shape[1]
-    nQuads = quadsConn.shape[1]
-    nBars = barsConn.shape[1]
-=======
     nPoints = coor.shape[0]
     nTria = triaConnF.shape[0]
     nQuads = quadsConnF.shape[0]
     nBars = barsConn.shape[0]
->>>>>>> 76f1b458
 
     # Initialize mask to identify used points
     usedPtsMask = np.zeros(nPoints, dtype=int)
@@ -1601,23 +1491,14 @@
 
     for barID in range(nBars):
         # Flag used points
-<<<<<<< HEAD
-        usedPtsMask[barsConn[0,barID]-1] = 1
-        usedPtsMask[barsConn[1,barID]-1] = 1
-=======
         usedPtsMask[barsConn[barID, 0]] = 1
         usedPtsMask[barsConn[barID, 1]] = 1
->>>>>>> 76f1b458
 
     # Now we can compute the number of points actually used
     nUsedPts = np.sum(usedPtsMask)
 
     # Initialize new coordinate array
-<<<<<<< HEAD
-    cropCoor = np.zeros((3,nUsedPts),order='F')
-=======
     cropCoor = np.zeros((nUsedPts, 3))
->>>>>>> 76f1b458
 
     # Initialize counter to fill cropCoor
     cropPointID = -1
@@ -1632,7 +1513,7 @@
             cropPointID = cropPointID + 1
 
             # Add point to the cropped array
-            cropCoor[:,cropPointID] = coor[:,pointID]
+            cropCoor[cropPointID, :] = coor[pointID, :]
 
             # Now we replace the value in the mask array so that we
             # can use it as a pointer from coor to cropCoor when we
@@ -1666,13 +1547,8 @@
 
     for barID in range(nBars):
         # Use pointer to update connectivity
-<<<<<<< HEAD
-        barsConn[0,barID] = usedPtsMask[barsConn[0,barID]-1]
-        barsConn[1,barID] = usedPtsMask[barsConn[1,barID]-1]
-=======
         barsConn[barID, 0] = usedPtsMask[barsConn[barID, 0]]
         barsConn[barID, 1] = usedPtsMask[barsConn[barID, 1]]
->>>>>>> 76f1b458
 
     # Return the new set of nodes and the mask used to map nodes
     return cropCoor, usedPtsMask
@@ -1741,17 +1617,10 @@
 
         elif element2 > 0: # We have a tria
 
-<<<<<<< HEAD
-            # Get element nodes (The -1 is due 1-based indexing in Fortran)
-            node1Coor = coor[:,triaConn[0,element2-1]-1]
-            node2Coor = coor[:,triaConn[1,element2-1]-1]
-            node3Coor = coor[:,triaConn[2,element2-1]-1]
-=======
             # Get element nodes
             node1Coor = coor[triaConnF[element2,0]-1, :]
             node2Coor = coor[triaConnF[element2,1]-1, :]
             node3Coor = coor[triaConnF[element2,2]-1, :]
->>>>>>> 76f1b458
 
             # Get inplane vectors so that the normal points outside
             v12 = node2Coor - node1Coor
@@ -1759,19 +1628,11 @@
 
         elif element2 < 0: # We have a quad
 
-<<<<<<< HEAD
-            # Get element nodes (The -1 is due 1-based indexing in Fortran)
-            node1Coor = coor[:,quadsConn[0,-element2-1]-1]
-            node2Coor = coor[:,quadsConn[1,-element2-1]-1]
-            node3Coor = coor[:,quadsConn[2,-element2-1]-1]
-            node4Coor = coor[:,quadsConn[3,-element2-1]-1]
-=======
             # Get element nodes
             node1Coor = coor[quadsConnF[-element2,0]-1, :]
             node2Coor = coor[quadsConnF[-element2,1]-1, :]
             node3Coor = coor[quadsConnF[-element2,2]-1, :]
             node4Coor = coor[quadsConnF[-element2,3]-1, :]
->>>>>>> 76f1b458
 
             # Get inplane vectors so that the normal points outside
             v12 = node3Coor - node1Coor
@@ -1780,17 +1641,10 @@
         # ELEMENT 1
         if element1 > 0: # We have a tria
 
-<<<<<<< HEAD
-            # Get element nodes (The -1 is due 1-based indexing in Fortran)
-            node1Coor = coor[:,triaConn[0,element1-1]-1]
-            node2Coor = coor[:,triaConn[1,element1-1]-1]
-            node3Coor = coor[:,triaConn[2,element1-1]-1]
-=======
             # Get element nodes
             node1Coor = coor[triaConnF[element1,0]-1, :]
             node2Coor = coor[triaConnF[element1,1]-1, :]
             node3Coor = coor[triaConnF[element1,2]-1, :]
->>>>>>> 76f1b458
 
             # Get inplane vectors so that the normal points outside
             v11 = node2Coor - node1Coor
@@ -1798,19 +1652,11 @@
 
         elif element1 < 0: # We have a quad
 
-<<<<<<< HEAD
-            # Get element nodes (The -1 is due 1-based indexing in Fortran)
-            node1Coor = coor[:,quadsConn[0,-element1-1]-1]
-            node2Coor = coor[:,quadsConn[1,-element1-1]-1]
-            node3Coor = coor[:,quadsConn[2,-element1-1]-1]
-            node4Coor = coor[:,quadsConn[3,-element1-1]-1]
-=======
             # Get element nodes
             node1Coor = coor[quadsConnF[-element1,0]-1, :]
             node2Coor = coor[quadsConnF[-element1,1]-1, :]
             node3Coor = coor[quadsConnF[-element1,2]-1, :]
             node4Coor = coor[quadsConnF[-element1,3]-1, :]
->>>>>>> 76f1b458
 
             # Get inplane vectors so that the normal points outside
             v11 = node3Coor - node1Coor
@@ -1827,7 +1673,7 @@
         # Use dot product to find the angle between the normals
         angle = np.arccos(n1.dot(n2))
 
-        # We have a "sharp" edge if this angle is beyond a certaing threshold
+        # We have a "sharp" edge if this angle is beyond a certain threshold
         if angle > 60*np.pi/180:
             featureIsDetected = True
             return featureIsDetected
@@ -1939,7 +1785,10 @@
 
     # IMPORTS
     from numpy import tan, arange, pi
-    from scipy.optimize import minimize
+    try:
+        from scipy.optimize import minimize
+    except:
+        print 'ERROR: Scipy not available'
 
     # Convert number of nodes to number of cells
     N = N-1
@@ -2046,7 +1895,7 @@
     John Jasa 2016-08
     '''
 
-    Geometry.coor = Geometry.coor[:, :] + np.atleast_2d(np.array([x, y, z])).T
+    Geometry.coor = Geometry.coor[:, :] + np.atleast_2d(np.array([x, y, z]))
 
 def scale(Geometry, factor, point=None):
     '''
@@ -2054,21 +1903,13 @@
     John Jasa 2016-08
     '''
 
+    # Get the points
     coor = Geometry.coor
+
+    # Set the central point as the origin if no point provided
     if not point:
         point = [0.0, 0.0, 0.0]
 
-<<<<<<< HEAD
-    relCoor = coor
-    relCoor[0,:] = relCoor[0,:] - point[0]
-    relCoor[1,:] = relCoor[1,:] - point[1]
-    relCoor[2,:] = relCoor[2,:] - point[2]
-    relCoor *= factor
-    relCoor[0,:] = relCoor[0,:] + point[0]
-    relCoor[1,:] = relCoor[1,:] + point[1]
-    relCoor[2,:] = relCoor[2,:] + point[2]
-    Geometry.coor = np.array(relCoor,order='F')
-=======
     # Convert point to array so that we can subtract it from the coordinates
     point = np.atleast_2d(point)
 
@@ -2078,10 +1919,9 @@
     # Scale the relative coordinates and add them back to the central point
     # to obtain the new coor
     relCoor *= factor
-    coor = relCoor + point
+    coor[:,:] = relCoor + point
 
     Geometry.coor = coor
->>>>>>> 76f1b458
 
 def rotate(Geometry, angle, axis, point=None):
     '''
@@ -2091,50 +1931,39 @@
     John Jasa 2016-08
     '''
 
+    # Get the points
+    coor = Geometry.coor
 
     # Assign rotation origin if the user provided None
     if point is None:
         point = [0.0, 0.0, 0.0]
-<<<<<<< HEAD
-=======
 
     # Convert point to array so that we can subtract it from the coordinates
     point = np.atleast_2d(point)
 
     # Define the rotation angle in radians
->>>>>>> 76f1b458
     angle = angle * np.pi / 180.
     rotationMat = np.zeros((3, 3))
 
-    if axis==0:
+    # Depending on the axis selected, define the indices of the matrix
+    # where we will have the correct rotation functions.
+    if axis == 0:
         ind1 = 1
         ind2 = 2
-    elif axis==1:
+    elif axis == 1:
         ind1 = 2
         ind2 = 0
     else:
         ind1 = 0
         ind2 = 1
 
+    # Set up the rotation matrix based on the axis selected
     rotationMat[ind1, ind1] = np.cos(angle)
     rotationMat[ind1, ind2] = -np.sin(angle)
     rotationMat[axis, axis] = 1
     rotationMat[ind2, ind1] = np.sin(angle)
     rotationMat[ind2, ind2] = np.cos(angle)
 
-<<<<<<< HEAD
-    relCoor = coor
-    relCoor[0,:] = relCoor[0,:] - point[0]
-    relCoor[1,:] = relCoor[1,:] - point[1]
-    relCoor[2,:] = relCoor[2,:] - point[2]
-
-    relCoor = np.einsum('ij, jk -> ik', rotationMat, relCoor)
-
-    relCoor[0,:] = relCoor[0,:] + point[0]
-    relCoor[1,:] = relCoor[1,:] + point[1]
-    relCoor[2,:] = relCoor[2,:] + point[2]
-    Geometry.coor = np.array(relCoor,order='F')
-=======
     # Obtain the relative coordinates to the central point
     relCoor = coor - point
 
@@ -2145,7 +1974,6 @@
     coor = relCoor + point
 
     Geometry.coor = coor
->>>>>>> 76f1b458
 
 #============================================================
 #============================================================
