from __future__ import division
import numpy as np
from mpi4py import MPI
import pysurf
from collections import OrderedDict

class Manager(object):

    '''
    This is the pySurf manager object. The geometry engines DO NOT NEED a
    derived Manager class.
    This Manager class will manage information passing among the several
    geometries, intersections curves, and meshes defined in the problem.
    The user will use the manager to specify all geometry and meshing
    operations during the forward pass. The manager will store all these
    steps to properly execute the AD modes and compute derivatives.
    '''

    def __init__(self):

        # Define dictionary that will hold all geometries
        self.geoms = {}

        # Define dictionary to hold intersection curves
        self.intCurves = {}

        # Define dictionary to hold surface meshes
        self.meshes = {}

        # Define dictionary to hold merged meshes
        self.mergedMeshes = {}

        # Define a task list.
        # This list will store all tasks done during the forward pass so
        # that we could repeat the same steps when propagating derivatives.
        # Every element of this list contains a sub-list used to define the task.
        # The first element of the sub-list should be the task type, and the
        # remaining elements could be the arguments used by the task.
        # For instance, one sub-list could be: ['remesh',optionsDict], or
        # ['intersect',distTol].
        self.tasks = []

        # MACH INTERFACE ATTRIBUTES
        
        # Set dictionary that will contain surface mesh points for different sets.
        self.points = OrderedDict()
        self.updated = {}

        pass

    def add_geometry(self, geom):

        '''
        This method adds a Geometry object to the current Manager's dictionary.
        '''

        # Check if we already have a curve of same name
        if geom.name in self.geoms.keys():
            raise NameError('Trying to add geometry of same name.')

        self.geoms[geom.name] = geom

    def remove_geometry(self, geomName):

        '''
        This method removes a Geometry object from the current Manager's dictionary.
        '''

        del self.geoms[geomName]

    def add_curve(self, curve):

        '''
        This method adds a Curve object to the current Manager's dictionary.
        In general, this should be an intersection curve.
        '''

        # Check if we already have a curve of same name
        if curve.name in self.intCurves.keys():
            raise NameError('Trying to add curves of same name.')

        self.intCurves[curve.name] = curve

    def remove_curve(self, curveName):

        '''
        This method removes a Curve object from the current Manager's dictionary.
        '''

        del self.intCurves[curveName]

    def add_mesh(self, mesh):

        '''
        This method adds a Mesh object to the current Manager's dictionary.
        '''

        self.meshes[mesh.name] = mesh

<<<<<<< HEAD
    def add_merged_mesh(self, mergedMesh):

        '''
        This method adds a Mesh object to the current Manager's dictionary.
        '''

        self.mergedMeshes[mergedMesh.name] = mergedMesh
=======
    def remove_mesh(self, meshName):

        '''
        This method removes a Mesh object from the current Manager's dictionary.
        '''

        del self.meshes[meshName]
>>>>>>> 540e484f

    def clear_all(self):

        '''
        This method will clear all intersections, meshes, and tasks of the current manager,
        so that it can be used once again from scratch.
        The geometry objects will remain.
        '''

        self.intCurves = {}
        self.meshes = {}
        self.mergedMeshes = {}
        self.tasks = []

    #=====================================================
    # AD METHODS

    def forwardAD(self):
        '''
        This step will execute forward AD for all steps stored in self.tasks.
        '''

        print ''
        print '================================================='
        print 'Starting forward AD pass'
        print ''

        # Get the number of tasks
        numTasks = int(len(self.tasks))

        # Execute forward AD for every task
        for taskID in range(numTasks):

            # Get the name and the arguments of the task
            task = self.tasks[taskID]
            taskName = task[0]
            taskArg = task[1:]

            print ''
            print 'forwardAD task'
            print taskName
            print taskArg
            print ''

            # Run the corresponding AD code
            if taskName == 'intersect':

                # Get arguments
                distTol = taskArg[0]
                intCurveNames = taskArg[1]

                # Run the AD code
                self._intersect_d(distTol, intCurveNames)

            if taskName == 'remesh_intCurve':

                # Get arguments
                newCurveName = taskArg[0]
                curveName = taskArg[1]
                optionsDict = taskArg[2]

                # Run the AD code
                self._remesh_intCurve_d(newCurveName, curveName, optionsDict)

            if taskName == 'split_intCurve':

                # Get arguments
                curveName = taskArg[0]
                childrenName = taskArg[1]

                # Run the AD code
                self._split_intCurve_d(curveName, childrenName)

            if taskName == 'merge_intCurves':

                # Get arguments
                curveNames = taskArg[0]
                mergedCurveName = taskArg[1]

                # Run the AD code
                self._merge_intCurves_d(curveNames, mergedCurveName)

            if taskName == 'march_intCurve_surfaceMesh':

                # Get arguments
                curveName = taskArg[0]

                # Run the AD code
                self._march_intCurve_surfaceMesh_d(curveName)

            if taskName == 'merge_meshes':

                # Get arguments
                meshNames = taskArg[0]
                flips = taskArg[1]

                # Run the AD code
                self._merge_meshes_d(meshNames, flips)

        print ''
        print 'Finished forward AD pass'
        print '================================================='
        print ''

    def reverseAD(self):
        '''
        This step will execute reverse AD for all steps stored in self.tasks.
        '''

        print ''
        print '================================================='
        print 'Starting reverse AD pass'
        print ''

        # Get the number of tasks
        numTasks = int(len(self.tasks))

        # Execute reverse AD for every task (in reverse order)
        for taskID in reversed(range(numTasks)):

            # Get the name and the arguments of the task
            task = self.tasks[taskID]
            taskName = task[0]
            taskArg = task[1:]

            print ''
            print 'reverseAD task'
            print taskName
            print taskArg
            print ''

            # Run the corresponding AD code
            if taskName == 'intersect':

                # Get arguments
                distTol = taskArg[0]
                intCurveNames = taskArg[1]

                # Run the AD code
                self._intersect_b(distTol, intCurveNames)

            if taskName == 'remesh_intCurve':

                # Get arguments
                newCurveName = taskArg[0]
                curveName = taskArg[1]
                optionsDict = taskArg[2]

                # Run the AD code
                self._remesh_intCurve_b(newCurveName, curveName, optionsDict)

            if taskName == 'split_intCurve':

                # Get arguments
                curveName = taskArg[0]
                childrenName = taskArg[1]

                # Run the AD code
                self._split_intCurve_b(curveName, childrenName)

            if taskName == 'merge_intCurves':

                # Get arguments
                curveNames = taskArg[0]
                mergedCurveName = taskArg[1]

                # Run the AD code
                self._merge_intCurves_b(curveNames, mergedCurveName)

            if taskName == 'march_intCurve_surfaceMesh':

                # Get arguments
                curveName = taskArg[0]

                # Run the AD code
                self._march_intCurve_surfaceMesh_b(curveName)

            if taskName == 'merge_meshes':

                # Get arguments
                meshNames = taskArg[0]
                flips = taskArg[1]

                # Run the AD code
                self._merge_meshes_b(meshNames, flips)

        print ''
        print 'Finished reverse AD pass'
        print '================================================='
        print ''

    #=====================================================
    # INTERSECTION METHODS

    def intersect(self, geomList=None, distTol=1e-7):

        '''
        This method intersects all geometries contained in the current Manager,
        provided that their names are in geomList.
        All geometry objects should be of same type.

        if geomList==None, all geometries will be intersected.

        distTol is a distance tolerance used to merge nearby nodes when
        generating the intersection finite element data.
        '''

        # Generate list of geometry names if user provided None
        if geomList == None:
            geomList = self.geoms.keys()

        # Make list of geometry objects
        geomObjList = []

        for geomName in self.geoms:

            # Detect if the user want to use the current geometry
            if geomName in geomList:

                # Add the corresponding geometry object to the list
                geomObjList.append(self.geoms[geomName])

        # Get number of components
        numGeometries = len(geomObjList)

        # Stop if user gives only one component
        if numGeometries < 2:
            print 'ERROR: Cannot compute intersections with just one component'
            quit()

        # Initialize number of curves computed so far
        numCurves = 0

        # Initialize list of intersection curve names
        intCurveNames = []

        # Call intersection function for each pair
        for ii in range(numGeometries):
            for jj in range(ii+1,numGeometries):

                # Gather names of parent components
                name1 = geomObjList[ii].name
                name2 = geomObjList[jj].name

                # Compute new intersections for the current pair
                newIntersections = geomObjList[ii].intersect(geomObjList[jj],distTol=distTol)

                # Append new curve objects to the dictionary
                for curve in newIntersections:

                    # Increment curve counter
                    numCurves = numCurves+1

                    # Add curve name to the list
                    intCurveNames.append(curve.name)

                    # Store name of parent components
                    curve.extra_data['parentGeoms'] = [name1, name2]

                    # Add curve to the manager object
                    self.add_curve(curve)

        # Print log
        print 'Computed',numCurves,'intersection curves.'

        # Save the current task and its argument
        self.tasks.append(['intersect', distTol, intCurveNames])

        # Return the names of the intersection curves
        return intCurveNames

    def _intersect_d(self, distTol, intCurveNames):

        '''
        This method will execute the forward AD code for every intersection
        curve.
        '''

        # Run the derivative code for every curve
        for curveName in intCurveNames:

            # Get current curve object
            curve = self.intCurves[curveName]

            # Get pointers to the parent objects
            geom1 = self.geoms[curve.extra_data['parentGeoms'][0]]
            geom2 = self.geoms[curve.extra_data['parentGeoms'][1]]

            # Run the AD intersection code
            geom1.intersect_d(geom2, curve, distTol)

    def _intersect_b(self, distTol, intCurveNames, accumulateSeeds=True):

        '''
        This method will execute the reverse AD code for every intersection
        curve.
        '''

        # Run the derivative code for every curve
        for curveName in intCurveNames:

            # Get current curve object
            curve = self.intCurves[curveName]

            # Get pointers to the parent objects
            geom1 = self.geoms[curve.extra_data['parentGeoms'][0]]
            geom2 = self.geoms[curve.extra_data['parentGeoms'][1]]

            # Run the AD intersection code
            geom1.intersect_b(geom2, curve, distTol, accumulateSeeds)

    #=====================================================
    # REMESHING METHODS

    def remesh_intCurve(self, curveName, optionsDict={}, inheritParentGeoms=True):
        '''
        This method will remesh an intersection curve defined under the current
        manager object.

        optionsDict: should be a dictionary whose keys are the arguments of the
        remesh function used by the curve.remesh function. The keys are the values
        of these arguments.

        inheritParentGeoms: This is a flag to indicate if the new curve should have
        the same parents as the original curve. This can make it easier to generate
        the surface meshes for intersections.
        '''

        if curveName in self.intCurves.keys():

            newCurve = self.intCurves[curveName].remesh(**optionsDict)

            # Store information regarding the parent curve (the one that was remeshed to get the new curve)
            newCurve.extra_data['parentCurve'] = self.intCurves[curveName].name

            # Rename the new curve
            newCurveName = newCurve.name

            # Assign intersection history
            if inheritParentGeoms:
                newCurve.extra_data['parentGeoms'] = self.intCurves[curveName].extra_data['parentGeoms'][:]
            else:
                newCurve.extra_data['parentGeoms'] = []

            # Add the new curve to the intersection list
            self.add_curve(newCurve)

            # Save task information
            self.tasks.append(['remesh_intCurve',newCurveName,curveName,optionsDict])

        else:
            raise NameError('Cannot remesh curve '+curveName+'. Curve not defined.')

        # Return the name of the new curve
        return newCurveName

    def _remesh_intCurve_d(self, newCurveName, curveName, optionsDict):
        '''
        This method has the forward mode AD for the remesh code.

        newCurveName: string -> Name of the curve generated by the remesh code.

        curveName: string -> Name of the original curve used as input to the remesh code.

        optionsDict: should be a dictionary whose keys are the arguments of the
        remesh function used by the curve.remesh function. The keys are the values
        of these arguments.
        '''

        # Set flag to identify errors
        foundCurves = False

        if curveName in self.intCurves.keys():

            if newCurveName in self.intCurves.keys():

                # Set flag to identify errors
                foundCurves = True

                # Get pointer to the remeshed curve
                newCurve = self.intCurves[newCurveName]

                # Call AD code
                self.intCurves[curveName].remesh_d(newCurve, **optionsDict)

        if not foundCurves:
            raise NameError('Cannot use remesh_d with curves '+curveName+' and '+newCurveName+'. Curves not defined.')

    def _remesh_intCurve_b(self, newCurveName, curveName, optionsDict, clean=True, accumulateSeeds=True):
        '''
        This method has the reverse mode AD for the remesh code.

        newCurveName: string -> Name of the curve generated by the remesh code.

        curveName: string -> Name of the original curve used as input to the remesh code.

        optionsDict: should be a dictionary whose keys are the arguments of the
        remesh function used by the curve.remesh function. The keys are the values
        of these arguments.
        '''

        # Set flag to identify errors
        foundCurves = False

        if curveName in self.intCurves.keys():

            if newCurveName in self.intCurves.keys():

                # Set flag to identify errors
                foundCurves = True

                # Get pointer to the remeshed curve
                newCurve = self.intCurves[newCurveName]

                # Call AD code
                self.intCurves[curveName].remesh_b(newCurve, clean, accumulateSeeds, **optionsDict)

        if not foundCurves:
            raise NameError('Cannot use remesh_b with curves '+curveName+' and '+newCurveName+'. Curves not defined.')

    #=====================================================
    # SPLITTING METHODS

    def split_intCurve(self, curveName, optionsDict={}, criteria='sharpness', inheritParentGeoms=True):
        '''
        This method will split a given intersection curve based on a certain criteria.
        The child curves will be added to the self.intCurves dictionary.

        curveName: string -> Name of the original curve that will be split

        inheritParentGeoms: boolean -> This is a flag to indicate if the new curve should have
        the same parents as the original curve. This can make it easier to generate
        the surface meshes for intersections.
        '''

        if curveName in self.intCurves.keys():

            # Call split function
            splitCurvesDict = self.intCurves[curveName].split(optionsDict, criteria)

            # Add new curves to the manager's dictionary
            for curve in splitCurvesDict.itervalues():

                # Assign parents if necessary
                if inheritParentGeoms:
                    curve.extra_data['parentGeoms'] = self.intCurves[curveName].extra_data['parentGeoms'][:]

                self.add_curve(curve)

            # Save this task
            self.tasks.append(['split_intCurve',curveName,splitCurvesDict.keys()])

        else:
            raise NameError('Cannot split curve '+curveName+'. Curve not defined.')

        # Return the names of the new curves
        return splitCurvesDict.keys()

    def _split_intCurve_d(self, curveName, childrenNames):
        '''
        This method propagates forward AD seeds from the parent curve to its children curves.
        '''

        # Check if the parent curve is defined
        if curveName not in self.intCurves.keys():
            raise NameError('Cannot use split_intCurve_d with curve '+curveName+'. Curve not defined.')
        else:
            parentCurve = self.intCurves[curveName]

        # Loop over all children to propagate seeds
        for childName in childrenNames:

            # Check if this child actually belongs to this parent
            if childName in parentCurve.extra_data['splitCurves']:

                # Run AD code
                parentCurve.split_d(self.intCurves[childName])

    def _split_intCurve_b(self, curveName, childrenNames):
        '''
        This method propagates reverse AD seeds from the children curve to its children curves.
        '''

        # Check if the parent curve is defined
        if curveName not in self.intCurves.keys():
            raise NameError('Cannot use split_intCurve_d with curve '+curveName+'. Curve not defined.')
        else:
            parentCurve = self.intCurves[curveName]

        # Loop over all children to propagate seeds
        for childName in childrenNames:

            # Check if this child actually belongs to this parent
            if childName in parentCurve.extra_data['splitCurves']:

                # Run AD code
                parentCurve.split_b(self.intCurves[childName])

    #=====================================================
    # MERGING METHODS

    def merge_intCurves(self, curveNames, mergedCurveName, inheritParentGeoms=True):

        '''
        This will merge all curves whose names are in curveNames

        curveNames: list of strings -> Name of the curves to be merged

        inheritParentGeoms: boolean -> This is a flag to indicate if the new curve should have
        the same parents as the original curve. This can make it easier to generate
        the surface meshes for intersections. We will take the parents of the first
        curve that was merged
        '''

        # Get the name of the first curve
        mainCurveName = curveNames[0]
        mainCurve = self.intCurves[mainCurveName]

        # Call the mesh function from the main curve
        mergedCurve = mainCurve.merge(self.intCurves, mergedCurveName, curveNames[1:])

        # Check if we need to inherit parent geometry surfaces
        if inheritParentGeoms:
            mergedCurve.extra_data['parentGeoms'] = mainCurve.extra_data['parentGeoms'][:]

        # Add the new curve to the manager's list
        self.add_curve(mergedCurve)

        # Save current task
        self.tasks.append(['merge_intCurves',curveNames,mergedCurveName])

    def _merge_intCurves_d(self, curveNames, mergedCurveName):

        '''
        This will run forward mode AD to the merge process
        '''

        # Get pointer to the merged curve
        mergedCurve = self.intCurves[mergedCurveName]

        # Create dictionary with the parent curves
        curveDict = {}
        for curveName in curveNames:
            curveDict[curveName] = self.intCurves[curveName]

        # Call AD code
        mergedCurve.merge_d(curveDict)

    def _merge_intCurves_b(self, curveNames, mergedCurveName):

        '''
        This will run reverse mode AD to the merge process
        '''

        # Get pointer to the merged curve
        mergedCurve = self.intCurves[mergedCurveName]

        # Create dictionary with the parent curves
        curveDict = {}
        for curveName in curveNames:
            curveDict[curveName] = self.intCurves[curveName]

        # Call AD code
        mergedCurve.merge_b(curveDict)

    #=====================================================
    # SURFACE MESHING METHODS

    def march_intCurve_surfaceMesh(self, curveName, options0={}, options1={}, meshName=None):

        '''
        This method will generate the surface mesh on both sides of the
        intersection curve.
        '''

        # Create a mesh name if the user provided none
        if meshName is None:
            meshName = 'mesh_'+curveName

        # Get pointer to the seed curve
        curve = self.intCurves[curveName]

        # Get geometry objects to march the mesh on
        parentGeoms = curve.extra_data['parentGeoms']

        if not parentGeoms:
            raise NameError('The curve does not have parent geometries. Cannot march meshes. Try using manager.set_intCurve_parentGeoms')

        # Create hypsurf objects for the two sides of the mesh

        # Create first mesh
        mesh0 = pysurf.hypsurf.HypSurfMesh(curve,
                                           self.geoms[parentGeoms[0]],
                                           options0,
                                           meshName+'_0')
        mesh0.createMesh()

        # Flip the curve
        curve.flip()

        # March the second mesh
        mesh1 = pysurf.hypsurf.HypSurfMesh(curve,
                                           self.geoms[parentGeoms[1]],
                                           options1,
                                           meshName+'_1')

        mesh1.createMesh()

        # Unflip the curve
        curve.flip()

        # Store meshes under the manager
        self.add_mesh(mesh0)
        self.add_mesh(mesh1)

        # Get names of the new meshes
        meshNames = [mesh0.name, mesh1.name]

        # Store these names into the curve object
        curve.extra_data['childMeshes'] = meshNames

        # Store this task info
        self.tasks.append(['march_intCurve_surfaceMesh',curveName])

        # Return names of the new meshes
        return meshNames

    def _march_intCurve_surfaceMesh_d(self, curveName):

        # Get pointers to the curve and meshes
        curve = self.intCurves[curveName]
        mesh0 = self.meshes[curve.extra_data['childMeshes'][0]]
        mesh1 = self.meshes[curve.extra_data['childMeshes'][1]]

        # Run AD code for the first mesh
        mesh0.compute_forwardAD()

        # Flip the curve
        curve.flip()

        # Run AD code for the second mesh
        mesh1.compute_forwardAD()

        # Unflip the curve
        curve.flip()

    def _march_intCurve_surfaceMesh_b(self, curveName):

        # Get pointers to the curve and meshes
        curve = self.intCurves[curveName]
        mesh0 = self.meshes[curve.extra_data['childMeshes'][0]]
        mesh1 = self.meshes[curve.extra_data['childMeshes'][1]]

        # Run AD code for the first mesh
        mesh0.compute_reverseAD()

        # Flip the curve()
        curve.flip()

        # Run AD code for the second mesh
        mesh1.compute_reverseAD()

        # Unflip the curve
        curve.flip()

<<<<<<< HEAD
    def merge_meshes(self, meshNames, flips):
        """
        This function merges two surface meshes into a single
        surface mesh. This newly merged mesh can then be saved as a plot3d
        file and used in pyHyp for volume mesh extrusion.
        """

        n = 0
        for meshName in meshNames:
            n += self.meshes[meshName].mesh.shape[1] * self.meshes[meshName].mesh.shape[2]

        collar = MergedMesh(meshNames, n)

        newMeshNames = []
        for meshName in meshNames:
            meshName += '.xyz'
            newMeshNames.append(meshName)

        pysurf.plot3d_interface.merge_plot3d(newMeshNames, flips)

        mergedGrid = pysurf.plot3d_interface.read_plot3d('merged.xyz', 3)

        mergedGrid.remove_curves()

        pysurf.plot3d_interface.export_plot3d(mergedGrid, 'merged.xyz', saveNumpy=True)

        self.add_merged_mesh(collar)

        self.tasks.append(['merge_meshes', collar.name, flips])


    def _merge_meshes_d(self, mergedName, flips):

        all_meshd = np.zeros((0, 3))

        meshNames = self.mergedMeshes[mergedName].meshNames

        for meshName in meshNames:
            meshd = self.meshes[meshName].get_forwardADSeeds()

            Xd, Yd, Zd = meshd[0, :, :], meshd[1, :, :], meshd[2, :, :]
            Xd = Xd.flatten(order='F')
            Yd = Yd.flatten(order='F')
            Zd = Zd.flatten(order='F')

            flattened_meshd = np.array([Xd, Yd, Zd]).T

            all_meshd = np.vstack((all_meshd, flattened_meshd))

        self.mergedMeshes[mergedName].mergedDerivs_d = all_meshd


    def _merge_meshes_b(self, mergedName, flips):

        print 'merging b'

        all_meshb = self.mergedMeshes[mergedName].mergedDerivs_b
        print all_meshb.shape

        meshNames = self.mergedMeshes[mergedName].meshNames

        tot_n = 0
        for meshName in meshNames:
            nNodes, nLayers = self.meshes[meshName].mesh.shape[1:]
            n = nNodes * nLayers

            Xb, Yb, Zb = all_meshb[tot_n:tot_n+n, 0], all_meshb[tot_n:tot_n+n, 1], all_meshb[tot_n:tot_n+n, 2]

            Xb = Xb.reshape(nNodes, nLayers, order='F')
            Yb = Yb.reshape(nNodes, nLayers, order='F')
            Zb = Zb.reshape(nNodes, nLayers, order='F')

            meshb = np.zeros((3, nNodes, nLayers))
            meshb[0, :, :] = Xb
            meshb[1, :, :] = Yb
            meshb[2, :, :] = Zb

            self.meshes[meshName].meshb = meshb
            tot_n += n


class MergedMesh(object):

    def __init__(self, meshNames, n, name='collar'):

        self.name = name
        self.meshNames = meshNames
        self.n = n

    def set_reverseADSeeds(self, meshb):

        '''
        This function will just overwrite the surface mesh seeds used by
        the reverse mode AD to propagate derivatives.

        This method updates self.meshb. Then user can use self.get_reverseADSeeds
        to retrieve this result.

        INPUTS:

        meshb -> float[3, numNodes, numLayers] : Reverse derivative seeds
        of the surface mesh coordinates.
        '''

        # Verify shape
        if np.zeros((self.n, 3)).shape != meshb.shape:
            raise ValueError('The shape of derivatives array in not consistent.')

        # Set values
        self.mergedDerivs_b = np.array(meshb, order='F')

    def set_randomADSeeds(self, mode='both', fixedSeed=True):

        '''
        This will set random normalized seeds to all variables.
        This can be used for testing purposes.

        mode: ['both','forward','reverse'] -> Which mode should have
        its derivatives replaced.
        '''

        # See if we should use a fixed seed for the RNG
        if fixedSeed:
            np.random.seed(123)

        # Set forward AD seeds
        if mode=='forward' or mode=='both':

            meshd = np.array(np.random.random((self.n, 3)), order='F')
            meshd = meshd / np.sqrt(np.sum(meshd**2))
            self.mergedDerivs_d = meshd

        # Set reverse AD seeds
        if mode=='reverse' or mode=='both':

            # Set reverse AD seeds
            meshb = np.array(np.random.random((self.n, 3)), order='F')
            meshb = meshb / np.sqrt(np.sum(meshb**2))
            self.mergedDerivs_b = meshb

        # Return generated seeds

        if mode == 'forward':
            return meshd

        elif mode == 'reverse':
            return meshb

        elif mode == 'both':
            return meshd, meshb
=======
    #=====================================================
    # MACH INTERFACE METHODS

    def addPointsSet(coor, ptSetName, origConfig=True, **kwargs):

        '''
        This function will receive an array of coordinates, and then assign
        these coordinates to the corresponding FFD, under the set ptSetName.

        ADflow will call this function to provide all surface points of the
        structured meshes, so we need to assign the correct points to their
        corresponding FFD. For instance, the surface mesh points of the wing should
        be assigned to the wing object FFD.

        Ney Secco 2017-02
        '''
>>>>>>> 540e484f
<|MERGE_RESOLUTION|>--- conflicted
+++ resolved
@@ -97,7 +97,14 @@
 
         self.meshes[mesh.name] = mesh
 
-<<<<<<< HEAD
+    def remove_mesh(self, meshName):
+
+        '''
+        This method removes a Mesh object from the current Manager's dictionary.
+        '''
+
+        del self.meshes[meshName]
+
     def add_merged_mesh(self, mergedMesh):
 
         '''
@@ -105,15 +112,6 @@
         '''
 
         self.mergedMeshes[mergedMesh.name] = mergedMesh
-=======
-    def remove_mesh(self, meshName):
-
-        '''
-        This method removes a Mesh object from the current Manager's dictionary.
-        '''
-
-        del self.meshes[meshName]
->>>>>>> 540e484f
 
     def clear_all(self):
 
@@ -329,7 +327,7 @@
         geomObjList = []
 
         for geomName in self.geoms:
-
+            
             # Detect if the user want to use the current geometry
             if geomName in geomList:
 
@@ -421,7 +419,7 @@
             # Get pointers to the parent objects
             geom1 = self.geoms[curve.extra_data['parentGeoms'][0]]
             geom2 = self.geoms[curve.extra_data['parentGeoms'][1]]
-
+                    
             # Run the AD intersection code
             geom1.intersect_b(geom2, curve, distTol, accumulateSeeds)
 
@@ -548,7 +546,7 @@
         the same parents as the original curve. This can make it easier to generate
         the surface meshes for intersections.
         '''
-
+        
         if curveName in self.intCurves.keys():
 
             # Call split function
@@ -779,158 +777,6 @@
         # Unflip the curve
         curve.flip()
 
-<<<<<<< HEAD
-    def merge_meshes(self, meshNames, flips):
-        """
-        This function merges two surface meshes into a single
-        surface mesh. This newly merged mesh can then be saved as a plot3d
-        file and used in pyHyp for volume mesh extrusion.
-        """
-
-        n = 0
-        for meshName in meshNames:
-            n += self.meshes[meshName].mesh.shape[1] * self.meshes[meshName].mesh.shape[2]
-
-        collar = MergedMesh(meshNames, n)
-
-        newMeshNames = []
-        for meshName in meshNames:
-            meshName += '.xyz'
-            newMeshNames.append(meshName)
-
-        pysurf.plot3d_interface.merge_plot3d(newMeshNames, flips)
-
-        mergedGrid = pysurf.plot3d_interface.read_plot3d('merged.xyz', 3)
-
-        mergedGrid.remove_curves()
-
-        pysurf.plot3d_interface.export_plot3d(mergedGrid, 'merged.xyz', saveNumpy=True)
-
-        self.add_merged_mesh(collar)
-
-        self.tasks.append(['merge_meshes', collar.name, flips])
-
-
-    def _merge_meshes_d(self, mergedName, flips):
-
-        all_meshd = np.zeros((0, 3))
-
-        meshNames = self.mergedMeshes[mergedName].meshNames
-
-        for meshName in meshNames:
-            meshd = self.meshes[meshName].get_forwardADSeeds()
-
-            Xd, Yd, Zd = meshd[0, :, :], meshd[1, :, :], meshd[2, :, :]
-            Xd = Xd.flatten(order='F')
-            Yd = Yd.flatten(order='F')
-            Zd = Zd.flatten(order='F')
-
-            flattened_meshd = np.array([Xd, Yd, Zd]).T
-
-            all_meshd = np.vstack((all_meshd, flattened_meshd))
-
-        self.mergedMeshes[mergedName].mergedDerivs_d = all_meshd
-
-
-    def _merge_meshes_b(self, mergedName, flips):
-
-        print 'merging b'
-
-        all_meshb = self.mergedMeshes[mergedName].mergedDerivs_b
-        print all_meshb.shape
-
-        meshNames = self.mergedMeshes[mergedName].meshNames
-
-        tot_n = 0
-        for meshName in meshNames:
-            nNodes, nLayers = self.meshes[meshName].mesh.shape[1:]
-            n = nNodes * nLayers
-
-            Xb, Yb, Zb = all_meshb[tot_n:tot_n+n, 0], all_meshb[tot_n:tot_n+n, 1], all_meshb[tot_n:tot_n+n, 2]
-
-            Xb = Xb.reshape(nNodes, nLayers, order='F')
-            Yb = Yb.reshape(nNodes, nLayers, order='F')
-            Zb = Zb.reshape(nNodes, nLayers, order='F')
-
-            meshb = np.zeros((3, nNodes, nLayers))
-            meshb[0, :, :] = Xb
-            meshb[1, :, :] = Yb
-            meshb[2, :, :] = Zb
-
-            self.meshes[meshName].meshb = meshb
-            tot_n += n
-
-
-class MergedMesh(object):
-
-    def __init__(self, meshNames, n, name='collar'):
-
-        self.name = name
-        self.meshNames = meshNames
-        self.n = n
-
-    def set_reverseADSeeds(self, meshb):
-
-        '''
-        This function will just overwrite the surface mesh seeds used by
-        the reverse mode AD to propagate derivatives.
-
-        This method updates self.meshb. Then user can use self.get_reverseADSeeds
-        to retrieve this result.
-
-        INPUTS:
-
-        meshb -> float[3, numNodes, numLayers] : Reverse derivative seeds
-        of the surface mesh coordinates.
-        '''
-
-        # Verify shape
-        if np.zeros((self.n, 3)).shape != meshb.shape:
-            raise ValueError('The shape of derivatives array in not consistent.')
-
-        # Set values
-        self.mergedDerivs_b = np.array(meshb, order='F')
-
-    def set_randomADSeeds(self, mode='both', fixedSeed=True):
-
-        '''
-        This will set random normalized seeds to all variables.
-        This can be used for testing purposes.
-
-        mode: ['both','forward','reverse'] -> Which mode should have
-        its derivatives replaced.
-        '''
-
-        # See if we should use a fixed seed for the RNG
-        if fixedSeed:
-            np.random.seed(123)
-
-        # Set forward AD seeds
-        if mode=='forward' or mode=='both':
-
-            meshd = np.array(np.random.random((self.n, 3)), order='F')
-            meshd = meshd / np.sqrt(np.sum(meshd**2))
-            self.mergedDerivs_d = meshd
-
-        # Set reverse AD seeds
-        if mode=='reverse' or mode=='both':
-
-            # Set reverse AD seeds
-            meshb = np.array(np.random.random((self.n, 3)), order='F')
-            meshb = meshb / np.sqrt(np.sum(meshb**2))
-            self.mergedDerivs_b = meshb
-
-        # Return generated seeds
-
-        if mode == 'forward':
-            return meshd
-
-        elif mode == 'reverse':
-            return meshb
-
-        elif mode == 'both':
-            return meshd, meshb
-=======
     #=====================================================
     # MACH INTERFACE METHODS
 
@@ -946,5 +792,4 @@
         be assigned to the wing object FFD.
 
         Ney Secco 2017-02
-        '''
->>>>>>> 540e484f
+        '''