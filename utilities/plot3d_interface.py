--- conflicted
+++ resolved
@@ -393,14 +393,9 @@
     for secID in range(len(sectionName)):
 
         # Gather data
-<<<<<<< HEAD
-        coor = np.array(sectionData[secID],order='F').T
-        barsConn = np.array(sectionConn[secID],order='F',dtype='int32').T
-=======
         # The -1 is to adjust connectivities to Python indexing, which starts at zero.
         coor = np.array(sectionData[secID])
         barsConn = np.array(sectionConn[secID],dtype='int32') - 1
->>>>>>> 76f1b458
         curveName = sectionName[secID]
 
         # Create curve object
