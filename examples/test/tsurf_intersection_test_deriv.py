# IMPORTS
from __future__ import division
import pysurf
from mpi4py import MPI
import numpy as np
import unittest
import os
import pickle

# TESTING FUNCTION

os.system('rm curve_*')

# Load components
wing = pysurf.TSurfGeometry('../inputs/crm.cgns',['w_upp','w_low'])
body = pysurf.TSurfGeometry('../inputs/crm.cgns',['b_fwd','b_cnt','b_rrf'])

comp1 = wing
comp2 = body

distTol = 1e-7

#========================================================

def curve_intersection_internal(deltaZ,ii):

    '''
    This version calls the intersections functions directly, bypassing all methods
    of the geometry objects.
    '''

    # Set communicator
    comm = MPI.COMM_WORLD

    # Apply translation
    comp1.translate(0,-100.0,deltaZ)

    # Call intersection function
    intNames = comp1.intersect(comp2)

    # Testing derivatives

    # Get intersection curve
    for curve in comp1.curves:
        if 'int' in curve:
            intCurve = comp1.curves[curve]
            intCurve2 = intCurve.remesh()
            intCurve.export_tecplot(outputName='init_curve')

            # Save initial coordinates of the curve
            coorInt0 = np.array(intCurve2.coor,order='F')

            np.random.seed(123)

            # Running forward mode
            coor1d = np.array(np.random.rand(comp1.coor.shape[0],comp1.coor.shape[1]),order='F')
            coor1d = coor1d/np.sqrt(np.sum(coor1d**2))
            coor2d = np.array(np.random.rand(comp2.coor.shape[0],comp2.coor.shape[1]),order='F')
            coor2d = coor2d/np.sqrt(np.sum(coor2d**2))

            coorIntd = pysurf.tsurf_tools._compute_pair_intersection_d(comp1,
                                                                       comp2,
                                                                       intCurve,
                                                                       coor1d,
                                                                       coor2d,
                                                                       distTol)

            #newCoorIntd = pysurf.tsurf_tools._remesh_d(intCurve, coorIntd)
            newCoorIntd = coorIntd # Use this to bypass the remesh (but comment the remesh step)

            # Running backward mode
            newCoorIntb = np.array(np.random.rand(intCurve.coor.shape[0],intCurve.coor.shape[1]),order='F')
            newCoorIntb_copy = np.array(newCoorIntb)

            #coorIntb = pysurf.tsurf_tools._remesh_b(intCurve, newCoorIntb)
            coorIntb = newCoorIntb # Use this to bypass the remesh (but comment the remesh step)

            coor1b, coor2b = pysurf.tsurf_tools._compute_pair_intersection_b(comp1,
                                                                             comp2,
                                                                             intCurve,
                                                                             coorIntb,
                                                                             distTol)

            # Dot product test
            dotProd = 0.0
            dotProd = dotProd + np.sum(newCoorIntb_copy*newCoorIntd)
            dotProd = dotProd - np.sum(coor1b*coor1d)
            dotProd = dotProd - np.sum(coor2b*coor2d)

            # Run perturbed geometry to get finite differences
            stepSize = 1e-1
            comp1.update(comp1.coor + stepSize*coor1d)
            comp2.update(comp2.coor + stepSize*coor2d)
            Intersections = pysurf.tsurf_tools._compute_pair_intersection(comp1,
                                                                          comp2,
                                                                          distTol)
            Intersections[0].export_tecplot(outputName='pert_curve')
            Intersections[0] = Intersections[0].remesh(nNewNodes=intCurve.coor.shape[1])

            coorIntPert = np.array(Intersections[0].coor,order='F')
            comp1.update(comp1.coor - stepSize*coor1d)
            comp2.update(comp2.coor - stepSize*coor2d)

            coorIntd_FD = (coorIntPert - coorInt0)/stepSize
            newCoorIntd_FD = coorIntd_FD

            # Finite difference test
            FD_error = np.max(np.abs(newCoorIntd - newCoorIntd_FD))

            print 'FD test (this should be around',stepSize,' or less)'
            print FD_error

            # Print results; should be 0
            print 'dotProd test'
            print dotProd
            np.testing.assert_almost_equal(dotProd, 0.)

            # Remesh the curve in a linear spacing
            newIntCurve = intCurve.remesh()

            # Save the curve
            newIntCurve.export_tecplot('curve_%03d'%ii)

            # Find the upper skin trailing edge point
            pt0 = newIntCurve.barsConn[0,0]
            pt1 = newIntCurve.barsConn[-1,-1]
            Z0 = newIntCurve.coor[2,pt0-1]
            Z1 = newIntCurve.coor[2,pt1-1]
            if Z0 > Z1:
                pointID = pt0
            else:
                pointID = pt1

            # Now compute the derivative for the Y coordinate of the first point of the intersection
            X = newIntCurve.coor[0,pointID-1]
            Y = newIntCurve.coor[1,pointID-1]
            Z = newIntCurve.coor[2,pointID-1]
            newCoorIntb[:,:] = 0.0
            newCoorIntb[1,pointID-1] = 1.0

            # Get nodes of the parent triangles
            parentTriaA = newIntCurve

            # Compute the remesh derivatives
            coorIntb = pysurf.tsurf_tools._remesh_b(intCurve, newCoorIntb)

            coorAb, coorBb = pysurf.tsurf_tools._compute_pair_intersection_b(comp1,
                                                                             comp2,
                                                                             intCurve,
                                                                             coorIntb,
                                                                             distTol)
            dYdZ = np.sum(coorAb[2,:])

    # Remove translation
    comp1.translate(0.0,+100.0,-deltaZ)

    # Print results
    print 'results'
    print 'Y:',Y
    print 'dYdZ:',dYdZ
    print ''

    # Return results
    return Y, dYdZ

#========================================================

def curve_intersection(deltaZ,ii):

    '''
    This version uses the geometry object methods to compute derivatives.
    '''

    # Set communicator
    comm = MPI.COMM_WORLD

    # Apply translation
    comp1.translate(0,-100.0,deltaZ)

    # Call intersection function
    intCurves = comp1.intersect(comp2)
    intCurve = intCurves[0]

    # Testing derivatives

    # Get intersection curve
    intCurve2 = intCurve.remesh()
    intCurve.export_tecplot(outputName='init_curve')

    # Save initial coordinates of the curve
    coorInt0 = np.array(intCurve2.coor,order='F')

    np.random.seed(123)

    # FORWARD MODE

    coor1d, curveCoor1d = comp1.set_randomADSeeds(mode='forward')
    coor2d, curveCoor2d = comp2.set_randomADSeeds(mode='forward')

    comp1.intersect_d(comp2, intCurve, distTol=distTol)

    # Get derivative seeds defined on both sides (which should be the same in this case)
    newCoorIntd = intCurve.get_forwardADSeeds()

    # REVERSE MODE

    # Store seeds of the intersection curve
    newCoorIntb = intCurve.set_randomADSeeds(mode='reverse')

    comp1.intersect_b(comp2, intCurve, distTol=distTol, accumulateSeeds=False)
    coor1b, curveCoor1b = comp1.get_reverseADSeeds()
    coor2b, curveCoor2b = comp2.get_reverseADSeeds()

    # Dot product test
    dotProd = 0.0
    dotProd = dotProd + np.sum(newCoorIntb*newCoorIntd)
<<<<<<< HEAD
    print dotProd
=======
>>>>>>> a3cbc7ef
    dotProd = dotProd - np.sum(coor1b*coor1d)
    dotProd = dotProd - np.sum(coor2b*coor2d)

    '''
    # Run perturbed geometry to get finite differences
    stepSize = 1e-1
    comp1.update(comp1.coor + stepSize*coor1d)
    comp2.update(comp2.coor + stepSize*coor2d)
    Intersections = pysurf.tsurf_tools._compute_pair_intersection(comp1,
                                                                  comp2,
                                                                  distTol)
    Intersections[0].export_tecplot(outputName='pert_curve')
    Intersections[0] = Intersections[0].remesh(nNewNodes=intCurve.coor.shape[1])

    coorIntPert = np.array(Intersections[0].coor,order='F')
    comp1.update(comp1.coor - stepSize*coor1d)
    comp2.update(comp2.coor - stepSize*coor2d)

    coorIntd_FD = (coorIntPert - coorInt0)/stepSize
    newCoorIntd_FD = coorIntd_FD

    # Finite difference test
    FD_error = np.max(np.abs(newCoorIntd - newCoorIntd_FD))

    print 'FD test (this should be around',stepSize,' or less)'
    print FD_error
    '''

    # Print results; should be 0
    print 'dotProd test'
    print dotProd
    np.testing.assert_almost_equal(dotProd, 0.)


#========================================================

# TESTING FUNCTION
class TestIntersectionDerivs(unittest.TestCase):

    def test_intersection_derivative(self):
        #curve_intersection_internal(50, 0)
        curve_intersection(50, 0)

# MAIN PROGRAM
if __name__ == "__main__":
    unittest.main()

    # # MAIN PROGRAM
    # nStates = 15
    # Z = np.linspace(0.0, 140.0, nStates)
    #
    # Y = np.zeros(len(Z))
    # dYdZ = np.zeros(len(Z))
    #
    # for ii in range(len(Z)):
    #     print ''
    #     print 'translation'
    #     print Z[ii]
    #     Y[ii], dYdZ[ii] = curve_intersection(Z[ii],ii)
    #     print 'results'
    #     print Y[ii]
    #     print dYdZ[ii]
    #     print ''
    #
    # results = np.vstack([Z,Y,dYdZ])
    # with open('results.pickle','w') as fid:
    #     pickle.dump(results,fid)<|MERGE_RESOLUTION|>--- conflicted
+++ resolved
@@ -124,19 +124,19 @@
             # Find the upper skin trailing edge point
             pt0 = newIntCurve.barsConn[0,0]
             pt1 = newIntCurve.barsConn[-1,-1]
-            Z0 = newIntCurve.coor[2,pt0-1]
-            Z1 = newIntCurve.coor[2,pt1-1]
+            Z0 = newIntCurve.coor[pt0, 2]
+            Z1 = newIntCurve.coor[pt1, 2]
             if Z0 > Z1:
                 pointID = pt0
             else:
                 pointID = pt1
 
             # Now compute the derivative for the Y coordinate of the first point of the intersection
-            X = newIntCurve.coor[0,pointID-1]
-            Y = newIntCurve.coor[1,pointID-1]
-            Z = newIntCurve.coor[2,pointID-1]
+            X = newIntCurve.coor[pointID, 0]
+            Y = newIntCurve.coor[pointID, 1]
+            Z = newIntCurve.coor[pointID, 2]
             newCoorIntb[:,:] = 0.0
-            newCoorIntb[1,pointID-1] = 1.0
+            newCoorIntb[pointID, 1] = 1.0
 
             # Get nodes of the parent triangles
             parentTriaA = newIntCurve
@@ -149,7 +149,7 @@
                                                                              intCurve,
                                                                              coorIntb,
                                                                              distTol)
-            dYdZ = np.sum(coorAb[2,:])
+            dYdZ = np.sum(coorAb[:, 2])
 
     # Remove translation
     comp1.translate(0.0,+100.0,-deltaZ)
@@ -214,10 +214,6 @@
     # Dot product test
     dotProd = 0.0
     dotProd = dotProd + np.sum(newCoorIntb*newCoorIntd)
-<<<<<<< HEAD
-    print dotProd
-=======
->>>>>>> a3cbc7ef
     dotProd = dotProd - np.sum(coor1b*coor1d)
     dotProd = dotProd - np.sum(coor2b*coor2d)
 
