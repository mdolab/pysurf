--- conflicted
+++ resolved
@@ -15,35 +15,24 @@
         nNodes = 5
 
         # Initialize coor array
-<<<<<<< HEAD
-        coor = np.zeros((3,nNodes), order='F')
-=======
         coor = np.zeros((nNodes, 3))
->>>>>>> a3cbc7ef
 
         # Initialize angles
         theta = np.linspace(0, 2.0*np.pi, nNodes+1)
 
         # Compute coordinates
         for ii in range(nNodes):
-            coor[0,ii] = np.cos(theta[ii])
-            coor[1,ii] = np.sin(theta[ii])
+            coor[ii, 0] = np.cos(theta[ii])
+            coor[ii, 1] = np.sin(theta[ii])
 
         # Generate connectivity
-<<<<<<< HEAD
-        nNodes = coor.shape[1]
-        barsConn = np.zeros((2,nNodes-1))
-        barsConn[0,:] = range(1,nNodes)
-        barsConn[1,:] = range(2,nNodes+1)
-=======
         nNodes = coor.shape[0]
         barsConn = np.zeros((nNodes, 2))
         barsConn[:, 0] = range(0,nNodes)
         barsConn[:, 1] = range(1,nNodes+1)
->>>>>>> a3cbc7ef
 
         # Make it periodic
-        barsConn[1,-1] = barsConn[0,0]
+        barsConn[-1, 1] = barsConn[0,0]
 
         # Create curve object
         curve = pysurf.TSurfCurve(coor, barsConn, 'test')
@@ -51,19 +40,11 @@
         # Reorder curve
         curve.shift_end_nodes(criteria='maxY')
 
-<<<<<<< HEAD
-        print curve.coor
-        print curve.barsConn
-
-        np.testing.assert_almost_equal(curve.barsConn, np.array([[2, 3, 4, 1],
-                                                             [3, 4, 1, 2]]))
-=======
         np.testing.assert_almost_equal(curve.barsConn, np.array([[1, 2],
                                                                  [2, 3],
                                                                  [3, 4],
                                                                  [4, 0],
                                                                  [0, 1]]))
->>>>>>> a3cbc7ef
 
 
 if __name__ == "__main__":
