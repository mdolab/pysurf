# This script is used to test intersection derivatives.
# I had to do it because the derivatives of the interior points of the intersection
# curve were twice as expected. I suspect this is due to the double propagation of derivative seeds.

# IMPORTS
from __future__ import division
import numpy as np
import pysurf
from mpi4py import MPI

# USER-DEFINED VARIABLES
stepSize = 1e-7

# EXECUTION

# Define communicator
comm = MPI.COMM_WORLD

# Define distance tolerance
distTol = 1e-7

# Load dummy components. Its data will be replaced later on
comp1 = pysurf.TSurfGeometry('../inputs/simpleCube.cgns', comm)
comp2 = pysurf.TSurfGeometry('../inputs/simpleCube.cgns', comm)

# Define component A
comp1.coor = np.array([[-0.1, 0.0, 0.0],
                       [3.0, 0.0, 0.0],
                       [0.0, 1.0, 0.0],
<<<<<<< HEAD
                       [3.0, 1.0, 0.0]],order='F').T
comp1.triaConn = np.array([[1,2,3],
                           [2,4,3]],order='F').T
comp1.quadsConn = np.zeros((4,0),order='F')
=======
                       [3.0, 1.0, 0.0]])
comp1.triaConnF = np.array([[1,2,3],
                            [2,4,3]])
comp1.quadsConnF = np.zeros((0,4))
>>>>>>> a3cbc7ef

# Update ADT
comp1.update()

# Define component B
comp2.coor = np.array([[0.0, 0.2, -0.2],
                       [3.5, 0.2, -0.2],
                       [0.0, 0.2, 0.2],
<<<<<<< HEAD
                       [3.0, 0.2, 0.2]],order='F').T
comp2.triaConn = np.array([[1,2,3],
                           [2,4,3]],order='F').T
comp2.quadsConn = np.zeros((4,0),order='F')
=======
                       [3.5, 0.2, 0.2]])
comp2.triaConnF = np.array([[1,2,3],
                            [2,4,3]])
comp2.quadsConnF = np.zeros((0,4))
>>>>>>> a3cbc7ef

# Update ADT
comp2.update()

#===========================

# FORWARD PASS

# Call intersection code
intCurves = comp1.intersect(comp2, distTol)
intCurve = intCurves[0]
intName = intCurve.name

# Store coordinates of the initial curve
intCoor0 = intCurve.get_points()

# SETTING DERIVATIVE SEEDS

# Set seeds
coor1d, curveCoor1d = comp1.set_randomADSeeds(mode='forward')
coor2d, curveCoor2d = comp2.set_randomADSeeds(mode='forward')
intCoorb = intCurve.set_randomADSeeds(mode='reverse')

# FORWARD AD

# Compute derivatives in forward mode
comp1.intersect_d(comp2, intCurve, distTol)

# Get derivative seeds of the intersected curve
intCoord = intCurve.get_forwardADSeeds()

# REVERSE AD

# Make sure the curve has the same seeds on both sides
#comp1.set_reverseADSeeds(curveCoorb={intNames[0]:intCoorb})
#comp2.set_reverseADSeeds(curveCoorb={intNames[0]:intCoorb})

# Compute derivatives in reverse mode
comp1.intersect_b(comp2, intCurve, distTol, accumulateSeeds=False)

# Get derivative seeds of the geometry components
coor1b, curveCoor1b = comp1.get_reverseADSeeds()
coor2b, curveCoor2b = comp2.get_reverseADSeeds()

# FINITE DIFFERENCES

# Set step size
stepSize = 1e-7

# Change the geometry
comp1.update(comp1.coor + stepSize*coor1d)
for curveName in curveCoor1d:
    comp1.curves[curveName].set_points(comp1.curves[curveName].get_points() + stepSize*curveCoor1d[curveName])
comp2.update(comp2.coor + stepSize*coor2d)
for curveName in curveCoor2d:
    comp2.curves[curveName].set_points(comp2.curves[curveName].get_points() + stepSize*curveCoor2d[curveName])

# Run the intersection code once again
intCurves = comp1.intersect(comp2, distTol)
intCurve = intCurves[0]

# Get the new intersection coordinates
intCoor = intCurve.get_points()

# Compute derivatives with finite differences
intCoord_FD = (intCoor - intCoor0)/stepSize

# FINITE DIFFERENCE TEST

print intCoord

# Compute the maximum difference between derivatives
maxError = np.max(np.abs(intCoord - intCoord_FD))

print ''
print 'FD test (this should be around',stepSize,'):'
print maxError
print ''

# DOT PRODUCT TEST
dotProd = 0.0
dotProd = dotProd + np.sum(coor1d*coor1b)
dotProd = dotProd + np.sum(coor2d*coor2b)
dotProd = dotProd - np.sum(intCoord*intCoorb)
for curveName in curveCoor1d:
    dotProd = dotProd - np.sum(curveCoor1b[curveName]*curveCoor1d[curveName])
for curveName in curveCoor2d:
    dotProd = dotProd - np.sum(curveCoor2b[curveName]*curveCoor2d[curveName])

print ''
print 'dot product test (this should be around 1e-14):'
print dotProd
print ''


def view_mat(mat):
    """ Helper function used to visually examine matrices. """
    import matplotlib.pyplot as plt
    if len(mat.shape) > 2:
        mat = np.sum(mat, axis=2)
    # print "Cond #:", np.linalg.cond(mat)
    im = plt.imshow(mat, interpolation='none')
    plt.colorbar(im, orientation='horizontal')
    plt.show()
'''
# BUILDING THE JACOBIAN

nNodes1 = comp1.coor.shape[1]
nNodes2 = comp2.coor.shape[1]
nNodesInt = intCoor0.shape[1]

print 'nNodes1:',nNodes1
print 'nNodes2:',nNodes2
print 'nNodesInt:',nNodesInt

Jac_fwd = np.zeros((3*(nNodes1+nNodes2),3*nNodesInt))
Jac_rev = np.zeros((3*(nNodes1+nNodes2),3*nNodesInt))

# Initialize arrays of derivatives
coor1d = np.zeros(comp1.coor.shape, order='F')
coor2d = np.zeros(comp2.coor.shape, order='F')
intCoorb = np.zeros(intCurve.coor.shape,order='F')

# FORWARD AD

for ii in range(nNodes1):
    for jj in range(3):
        coor1d[:,:] = 0.0
        coor1d[jj,ii] = 1.0
        coor2d[:,:] = 0.0

        comp1.set_forwardADSeeds(coord=coor1d)
        comp2.set_forwardADSeeds(coord=coor2d)

        # Compute derivatives in forward mode
        comp1.intersect_d(comp2, distTol)
        
        # Get derivative seeds of the intersected curve
        intCoord = comp1.curves[intNames[0]].get_forwardADSeeds()

        Jac_fwd[3*ii+jj,::3] = intCoord[0,:]
        Jac_fwd[3*ii+jj,1::3] = intCoord[1,:]
        Jac_fwd[3*ii+jj,2::3] = intCoord[2,:]

for ii in range(nNodes2):
    for jj in range(3):
        coor1d[:,:] = 0.0
        coor2d[:,:] = 0.0
        coor2d[jj,ii] = 1.0

        comp1.set_forwardADSeeds(coord=coor1d)
        comp2.set_forwardADSeeds(coord=coor2d)

        # Compute derivatives in forward mode
        comp1.intersect_d(comp2, distTol)
        
        # Get derivative seeds of the intersected curve
        intCoord = comp1.curves[intNames[0]].get_forwardADSeeds()

        Jac_fwd[3*(ii+nNodes1)+jj,::3] = intCoord[0,:]
        Jac_fwd[3*(ii+nNodes1)+jj,1::3] = intCoord[1,:]
        Jac_fwd[3*(ii+nNodes1)+jj,2::3] = intCoord[2,:]

# REVERSE AD

for ii in range(nNodesInt):
    for jj in range(3):
        intCoorb[:,:] = 0.0
        intCoorb[jj,ii] = 1.0

        comp1.set_reverseADSeeds(curveCoorb={intNames[0]:intCoorb})
        comp2.set_reverseADSeeds(curveCoorb={intNames[0]:intCoorb})

        # Compute derivatives in reverse mode
        comp1.intersect_b(comp2, distTol, accumulateSeeds=False)

        # Get derivative seeds
        coor1b,_ = comp1.get_reverseADSeeds()
        coor2b,_ = comp2.get_reverseADSeeds()

        Jac_rev[:3*nNodes1:3,3*ii+jj] = coor1b[0,:]
        Jac_rev[1:3*nNodes1:3,3*ii+jj] = coor1b[1,:]
        Jac_rev[2:3*nNodes1:3,3*ii+jj] = coor1b[2,:]

        Jac_rev[3*nNodes1:3*(nNodes1+nNodes2):3,3*ii+jj] = coor2b[0,:]
        Jac_rev[3*nNodes1+1:3*(nNodes1+nNodes2):3,3*ii+jj] = coor2b[1,:]
        Jac_rev[3*nNodes1+2:3*(nNodes1+nNodes2):3,3*ii+jj] = coor2b[2,:]

print ''
print 'Maximum difference between Jacobians:'
print np.max(np.abs(Jac_fwd-Jac_rev))
print ''

view_mat(Jac_fwd)

view_mat(Jac_rev)

view_mat(Jac_fwd-Jac_rev)
'''<|MERGE_RESOLUTION|>--- conflicted
+++ resolved
@@ -27,17 +27,10 @@
 comp1.coor = np.array([[-0.1, 0.0, 0.0],
                        [3.0, 0.0, 0.0],
                        [0.0, 1.0, 0.0],
-<<<<<<< HEAD
-                       [3.0, 1.0, 0.0]],order='F').T
-comp1.triaConn = np.array([[1,2,3],
-                           [2,4,3]],order='F').T
-comp1.quadsConn = np.zeros((4,0),order='F')
-=======
                        [3.0, 1.0, 0.0]])
 comp1.triaConnF = np.array([[1,2,3],
                             [2,4,3]])
 comp1.quadsConnF = np.zeros((0,4))
->>>>>>> a3cbc7ef
 
 # Update ADT
 comp1.update()
@@ -46,17 +39,10 @@
 comp2.coor = np.array([[0.0, 0.2, -0.2],
                        [3.5, 0.2, -0.2],
                        [0.0, 0.2, 0.2],
-<<<<<<< HEAD
-                       [3.0, 0.2, 0.2]],order='F').T
-comp2.triaConn = np.array([[1,2,3],
-                           [2,4,3]],order='F').T
-comp2.quadsConn = np.zeros((4,0),order='F')
-=======
                        [3.5, 0.2, 0.2]])
 comp2.triaConnF = np.array([[1,2,3],
                             [2,4,3]])
 comp2.quadsConnF = np.zeros((0,4))
->>>>>>> a3cbc7ef
 
 # Update ADT
 comp2.update()
@@ -125,8 +111,6 @@
 intCoord_FD = (intCoor - intCoor0)/stepSize
 
 # FINITE DIFFERENCE TEST
-
-print intCoord
 
 # Compute the maximum difference between derivatives
 maxError = np.max(np.abs(intCoord - intCoord_FD))
@@ -193,7 +177,7 @@
 
         # Compute derivatives in forward mode
         comp1.intersect_d(comp2, distTol)
-        
+
         # Get derivative seeds of the intersected curve
         intCoord = comp1.curves[intNames[0]].get_forwardADSeeds()
 
@@ -212,7 +196,7 @@
 
         # Compute derivatives in forward mode
         comp1.intersect_d(comp2, distTol)
-        
+
         # Get derivative seeds of the intersected curve
         intCoord = comp1.curves[intNames[0]].get_forwardADSeeds()
 
