--- conflicted
+++ resolved
@@ -18,21 +18,11 @@
                          [-1, -1, -1],
                          [1.0, 0.0, 0.0],
                          [2.0, 0.0, 0.0],
-                         [1.0, 1.0, 0.0]]).T
+                         [1.0, 1.0, 0.0]])
 
-<<<<<<< HEAD
-        barsConn = np.array([[1,4],
-                             [6,5],
-                             [4,5]]).T
+        self.curve = pysurf.tsurf_tools.create_curve_from_points(coor, 'test_curve')
 
-        name = 'test_curve'
-
-        self.curve = pysurf.TSurfCurve(coor, barsConn, name)
-=======
-        self.curve = pysurf.tsurf_tools.create_curve_from_points(coor, 'test_curve')
->>>>>>> a3cbc7ef
-
-    def test_orig_cube_projection(self):
+    def test_orig_curve_projection(self):
         pts = np.array([[3.0, 0.0, 0.0],
                         [2.0, 1.0, 0.5]])
         projPts = pts.copy()
