# IMPORTS
from __future__ import division
import pysurf
from mpi4py import MPI
import numpy as np
import unittest
import os
import pickle
import copy
import unittest

def forward_pass(manager, geom):

    # FORWARD PASS

    # Erase previous data
    manager.clear_all()

    # First we will create a new "intersection" curve based on the curves defined in the cylinder geometry
    ref_curve = geom.curves['source']
    #curve = copy.deepcopy(ref_curve)
    curve = pysurf.TSurfCurve(ref_curve.name, ref_curve.coor, ref_curve.barsConn)
    curve.extra_data['parentGeoms'] = [geom.name, geom.name]
    manager.add_curve(curve)
    curveName = curve.name

    # Remesh the curve
    remeshedCurveName = manager.remesh_intCurve(curveName,{'nNewNodes':15,
                                                           'spacing':'hypTan',
                                                           'initialSpacing':0.01,
                                                           'finalSpacing':0.01,})

    # Set marching options

    options1 = {

        'bc1' : 'splay',
        'bc2' : 'curve:bc1',
        'dStart' : 0.01,
        'numLayers' : 30,
        'extension' : 2.8,
        'epsE0' : 5.5,
        'theta' : 0.0,
        'alphaP0' : 0.25,
        'numSmoothingPasses' : 3,
        'nuArea' : 0.16,
        'numAreaPasses' : 3,
        'sigmaSplay' : 0.2,
        'cMax' : 1.0,
        'ratioGuess' : 10.0,

    }

    options2 = {

        'bc1' : 'splay',
        'bc2' : 'splay',
        'dStart' : 0.01,
        'numLayers' : 30,
        'extension' : 2.8,
        'epsE0' : 5.5,
        'theta' : 0.0,
        'alphaP0' : 0.25,
        'numSmoothingPasses' : 3,
        'nuArea' : 0.16,
        'numAreaPasses' : 3,
        'sigmaSplay' : 0.2,
        'cMax' : 1.0,
        'ratioGuess' : 10.0,

    }

    # Call meshing routine
    meshName = 'mesh'
    meshNames = manager.march_intCurve_surfaceMesh(remeshedCurveName, options1, options2, meshName)

    for meshName in meshNames:
<<<<<<< HEAD
        manager.meshes[meshName].exportPlot3d(meshName+'.xyz')
=======
        manager.meshGenerators[meshName].export_plot3d(meshName+'.xyz')
>>>>>>> 76f1b458

    return curveName, meshNames


class HypsurfTest(unittest.TestCase):

    def __init__(self, *args, **kwargs):
        super(HypsurfTest, self).__init__(*args, **kwargs)

    def test_hypsurf(self):

        # TESTING FUNCTION

        os.system('rm *.plt')

        # Load components
        geom = pysurf.TSurfGeometry('../inputs/cylinder.cgns')

        # We need to translate to avoid indetermination in derivative due to an projection exactly on the edge
        geom.curves['bc1'].translate(-0.00001,0,0)

        name1 = geom.name

        # Flip BC curve
        geom.curves['source'].flip()

        # Create manager object and add the geometry object to it
        manager0 = pysurf.Manager()
        manager0.add_geometry(geom)

        distTol = 1e-7

        #===============================================

        # RUN FORWARD CODE
        curveName, meshNames = forward_pass(manager0, geom)

        # DERIVATIVE SEEDS

        # Generate random seeds
        coor1d, curveCoord = manager0.geoms[name1].set_randomADSeeds(mode='forward')

        intCoord = manager0.intCurves[curveName].set_randomADSeeds(mode='forward')

        meshb = []
        for meshName in meshNames:
            meshb.append(manager0.meshes[meshName].set_randomADSeeds(mode='reverse'))

        # FORWARD AD

        # Call AD code
        manager0.forwardAD()

        # Get relevant seeds
        meshd = []
        for meshName in meshNames:
            meshd.append(manager0.meshes[meshName].get_forwardADSeeds())

        # REVERSE AD

        # Call AD code
        manager0.reverseAD()

        # Get relevant seeds
        coor1b, curveCoorb = manager0.geoms[name1].get_reverseADSeeds()
        intCoorb = manager0.intCurves[curveName].get_reverseADSeeds()

        # Dot product test
        dotProd = 0.0
        dotProd = dotProd + np.sum(intCoorb*intCoord)
        dotProd = dotProd + np.sum(coor1b*coor1d)
        for curveName in curveCoord:
            dotProd = dotProd + np.sum(curveCoord[curveName]*curveCoorb[curveName])
        for ii in range(len(meshNames)):
            dotProd = dotProd - np.sum(meshb[ii]*meshd[ii])

        print 'dotProd test'
        print dotProd
        np.testing.assert_almost_equal(dotProd, 0., decimal=13)

        # FINITE DIFFERENCE
        stepSize = 1e-7

        # Store initial coordinates of the seed curve
        seedCurveCoor = geom.curves['source'].get_points()

        # Perturb the geometries
        geom.update(geom.coor + stepSize*coor1d)
        for curveName in curveCoord:
            geom.curves[curveName].set_points(geom.curves[curveName].get_points() + stepSize*curveCoord[curveName])
        geom.curves['source'].set_points(seedCurveCoor + stepSize*intCoord)

        # Create new manager with perturbed components
        manager2 = pysurf.Manager()
        manager2.add_geometry(geom)

        # Execute code with the perturbed geometry
        curveName, meshNames = forward_pass(manager2, geom)

        # Get coordinates of the mesh nodes
        meshd_FD = []
        for meshName in meshNames:
<<<<<<< HEAD
            mesh0 = manager0.meshes[meshName].mesh
            mesh = manager2.meshes[meshName].mesh
=======
            mesh0 = manager0.meshGenerators[meshName].meshObj.get_points()
            mesh = manager2.meshGenerators[meshName].meshObj.get_points()
>>>>>>> 76f1b458
            curr_meshd = (mesh - mesh0)/stepSize
            meshd_FD.append(curr_meshd)

        for ii in range(len(meshNames)):

            # Print results
            print 'FD test'
            FD_results = np.max(np.abs(meshd[ii]-meshd_FD[ii]))
            print FD_results
            np.testing.assert_almost_equal(FD_results, 0., decimal=6)

        print 'dotProd test'
        print dotProd
        np.testing.assert_almost_equal(dotProd, 0., decimal=13)

if __name__ == "__main__":
    unittest.main()<|MERGE_RESOLUTION|>--- conflicted
+++ resolved
@@ -75,11 +75,7 @@
     meshNames = manager.march_intCurve_surfaceMesh(remeshedCurveName, options1, options2, meshName)
 
     for meshName in meshNames:
-<<<<<<< HEAD
-        manager.meshes[meshName].exportPlot3d(meshName+'.xyz')
-=======
         manager.meshGenerators[meshName].export_plot3d(meshName+'.xyz')
->>>>>>> 76f1b458
 
     return curveName, meshNames
 
@@ -126,7 +122,7 @@
 
         meshb = []
         for meshName in meshNames:
-            meshb.append(manager0.meshes[meshName].set_randomADSeeds(mode='reverse'))
+            meshb.append(manager0.meshGenerators[meshName].meshObj.set_randomADSeeds(mode='reverse'))
 
         # FORWARD AD
 
@@ -136,7 +132,7 @@
         # Get relevant seeds
         meshd = []
         for meshName in meshNames:
-            meshd.append(manager0.meshes[meshName].get_forwardADSeeds())
+            meshd.append(manager0.meshGenerators[meshName].meshObj.get_forwardADSeeds())
 
         # REVERSE AD
 
@@ -182,13 +178,8 @@
         # Get coordinates of the mesh nodes
         meshd_FD = []
         for meshName in meshNames:
-<<<<<<< HEAD
-            mesh0 = manager0.meshes[meshName].mesh
-            mesh = manager2.meshes[meshName].mesh
-=======
             mesh0 = manager0.meshGenerators[meshName].meshObj.get_points()
             mesh = manager2.meshGenerators[meshName].meshObj.get_points()
->>>>>>> 76f1b458
             curr_meshd = (mesh - mesh0)/stepSize
             meshd_FD.append(curr_meshd)
 
