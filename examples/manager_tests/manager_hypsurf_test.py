# IMPORTS
from __future__ import division
import pysurf
from mpi4py import MPI
import numpy as np
import unittest
import os
import pickle
import copy
import unittest


def forward_pass(manager, geom):

    # FORWARD PASS

    # Erase previous data
    manager.clear_all()

    # First we will create a new "intersection" curve based on the curves defined in the cylinder geometry
    ref_curve = geom.curves['source']
    #curve = copy.deepcopy(ref_curve)
    curve = pysurf.TSurfCurve(ref_curve.name, ref_curve.coor, ref_curve.barsConn)
    curve.extra_data['parentGeoms'] = [geom.name, geom.name]
    manager.add_curve(curve)
    curveName = curve.name

    # Set marching options

    options1 = {

        'bc1' : 'splay',
        'bc2' : 'curve:bc1',
        'dStart' : 0.01,
        'numLayers' : 30,
        'extension' : 2.8,
        'epsE0' : 5.5,
        'theta' : 0.0,
        'alphaP0' : 0.25,
        'numSmoothingPasses' : 3,
        'nuArea' : 0.16,
        'numAreaPasses' : 3,
        'sigmaSplay' : 0.2,
        'cMax' : 1.0,
        'ratioGuess' : 10.0,

    }

    options2 = {

        'bc1' : 'splay',
        'bc2' : 'splay',
        'dStart' : 0.01,
        'numLayers' : 30,
        'extension' : 2.8,
        'epsE0' : 5.5,
        'theta' : 0.0,
        'alphaP0' : 0.25,
        'numSmoothingPasses' : 3,
        'nuArea' : 0.16,
        'numAreaPasses' : 3,
        'sigmaSplay' : 0.2,
        'cMax' : 1.0,
        'ratioGuess' : 10.0,

    }

    # Call meshing routine
    meshName = 'mesh'
    meshNames = manager.march_intCurve_surfaceMesh(curveName, options1, options2, meshName)

    for meshName in meshNames:
<<<<<<< HEAD
        manager.meshes[meshName].exportPlot3d(meshName+'.xyz')
=======
        manager.meshGenerators[meshName].export_plot3d(meshName+'.xyz')
>>>>>>> a3cbc7ef

    return curveName, meshNames

#===============================================

class HypsurfTest(unittest.TestCase):

    def __init__(self, *args, **kwargs):
        super(HypsurfTest, self).__init__(*args, **kwargs)

    def test_hypsurf(self):
        # TESTING FUNCTION

        os.system('rm *.plt')

        # Load components
        geom = pysurf.TSurfGeometry('../inputs/cylinder.cgns')

        # We need to translate to avoid indetermination in derivative due to an projection exactly on the edge
        geom.curves['bc1'].translate(-0.00001,0,0)

        name1 = geom.name

        # Flip BC curve
        geom.curves['source'].flip()

        # Create manager object and add the geometry object to it
        manager0 = pysurf.Manager()
        manager0.add_geometry(geom)

        distTol = 1e-7

        # RUN FORWARD CODE
        curveName, meshNames = forward_pass(manager0, geom)

        # DERIVATIVE SEEDS

        # Generate random seeds
        coor1d, curveCoord = manager0.geoms[name1].set_randomADSeeds(mode='forward')

        intCoord = manager0.intCurves[curveName].set_randomADSeeds(mode='forward')

        meshb = []
        for meshName in meshNames:
            meshb.append(manager0.meshes[meshName].set_randomADSeeds(mode='reverse'))

        # FORWARD AD

        # Call AD code
        manager0.forwardAD()

        # Get relevant seeds
        meshd = []
        for meshName in meshNames:
            meshd.append(manager0.meshes[meshName].get_forwardADSeeds())

        # REVERSE AD

        # Call AD code
        manager0.reverseAD()

        # Get relevant seeds
        coor1b, curveCoorb = manager0.geoms[name1].get_reverseADSeeds()
        intCoorb = manager0.intCurves[curveName].get_reverseADSeeds()

        # Dot product test
        dotProd = 0.0
        dotProd = dotProd + np.sum(intCoorb*intCoord)
        dotProd = dotProd + np.sum(coor1b*coor1d)
        for curveName in curveCoord:
            dotProd = dotProd + np.sum(curveCoord[curveName]*curveCoorb[curveName])
        for ii in range(len(meshNames)):
            dotProd = dotProd - np.sum(meshb[ii]*meshd[ii])

        print 'dotProd test'
        print dotProd
        np.testing.assert_almost_equal(dotProd, 0., decimal=13)

        # FINITE DIFFERENCE
        stepSize = 1e-7

        # Store initial coordinates of the seed curve
        seedCurveCoor = geom.curves['source'].get_points()

        # Perturb the geometries
        geom.update(geom.coor + stepSize*coor1d)
        for curveName in curveCoord:
            geom.curves[curveName].set_points(geom.curves[curveName].get_points() + stepSize*curveCoord[curveName])
        geom.curves['source'].set_points(seedCurveCoor + stepSize*intCoord)

        # Create new manager with perturbed components
        manager2 = pysurf.Manager()
        manager2.add_geometry(geom)

        # Execute code with the perturbed geometry
        curveName, meshNames = forward_pass(manager2, geom)

        # Get coordinates of the mesh nodes
        meshd_FD = []
        for meshName in meshNames:
<<<<<<< HEAD
            mesh0 = manager0.meshes[meshName].mesh
            mesh = manager2.meshes[meshName].mesh
=======
            mesh0 = manager0.meshGenerators[meshName].meshObj.get_points()
            mesh = manager2.meshGenerators[meshName].meshObj.get_points()
>>>>>>> a3cbc7ef
            curr_meshd = (mesh - mesh0)/stepSize
            meshd_FD.append(curr_meshd)

        for ii in range(len(meshNames)):

            # Print results
            print 'FD test'
            FD_results = np.max(np.abs(meshd[ii]-meshd_FD[ii]))
            print FD_results
            np.testing.assert_almost_equal(FD_results, 0., decimal=6)

        print 'dotProd test'
        print dotProd
        np.testing.assert_almost_equal(dotProd, 0., decimal=13)


if __name__ == "__main__":
    unittest.main()<|MERGE_RESOLUTION|>--- conflicted
+++ resolved
@@ -70,11 +70,7 @@
     meshNames = manager.march_intCurve_surfaceMesh(curveName, options1, options2, meshName)
 
     for meshName in meshNames:
-<<<<<<< HEAD
-        manager.meshes[meshName].exportPlot3d(meshName+'.xyz')
-=======
         manager.meshGenerators[meshName].export_plot3d(meshName+'.xyz')
->>>>>>> a3cbc7ef
 
     return curveName, meshNames
 
@@ -119,7 +115,7 @@
 
         meshb = []
         for meshName in meshNames:
-            meshb.append(manager0.meshes[meshName].set_randomADSeeds(mode='reverse'))
+            meshb.append(manager0.meshGenerators[meshName].meshObj.set_randomADSeeds(mode='reverse'))
 
         # FORWARD AD
 
@@ -129,7 +125,7 @@
         # Get relevant seeds
         meshd = []
         for meshName in meshNames:
-            meshd.append(manager0.meshes[meshName].get_forwardADSeeds())
+            meshd.append(manager0.meshGenerators[meshName].meshObj.get_forwardADSeeds())
 
         # REVERSE AD
 
@@ -175,13 +171,8 @@
         # Get coordinates of the mesh nodes
         meshd_FD = []
         for meshName in meshNames:
-<<<<<<< HEAD
-            mesh0 = manager0.meshes[meshName].mesh
-            mesh = manager2.meshes[meshName].mesh
-=======
             mesh0 = manager0.meshGenerators[meshName].meshObj.get_points()
             mesh = manager2.meshGenerators[meshName].meshObj.get_points()
->>>>>>> a3cbc7ef
             curr_meshd = (mesh - mesh0)/stepSize
             meshd_FD.append(curr_meshd)
 
