--- conflicted
+++ resolved
@@ -452,7 +452,6 @@
 
         Ney Secco 2016-08
         '''
-<<<<<<< HEAD
         
         # Get current coordinates and connectivities
         coor = self.coor
@@ -521,8 +520,6 @@
 
         # Then we shift the connectivity list so that startElemID becomes the first element
         self.barsConn[:,:] = np.hstack([barsConn[:,startElemID:], barsConn[:,:startElemID]])
-=======
->>>>>>> 1460f32c
 
 #=================================================================
 
@@ -567,7 +564,6 @@
 
 #=================================================================
 
-<<<<<<< HEAD
 def extract_curves_from_surface(TSurfComponent, criteria='sharpness'):
 
     '''
@@ -585,8 +581,6 @@
     # We need to identify the neighbors of each element, so we can compute edge information
     
 
-=======
->>>>>>> 1460f32c
 #=================================================================
 
 #=================================================================
